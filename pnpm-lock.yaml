--- conflicted
+++ resolved
@@ -2308,8 +2308,8 @@
     engines: {node: '>=18'}
     dev: true
 
-  /@mswjs/interceptors@0.26.13:
-    resolution: {integrity: sha512-1vsdtQfcd2ot01rGsxnbQn5fi3rY/Ien4zwacIrGi421UvYNBeoaVUg2qWYXt4S1t92K+vf46XjhUxC0+B9GtA==}
+  /@mswjs/interceptors@0.26.14:
+    resolution: {integrity: sha512-q4S8RGjOUzv3A3gCawuKkUEcNJXjdPaSqoRHFvuZPWQnc7yOw702iGBRDMJoBK+l0KSv9XN8YP5ek6duRzrpqw==}
     engines: {node: '>=18'}
     dependencies:
       '@open-draft/deferred-promise': 2.2.0
@@ -2959,17 +2959,12 @@
     resolution: {integrity: sha512-I8EUhyrgfLrcTkzV3TSsGyl1tSuPrEDzr0yd5m90UgNxQkyDXULk3b6MlQqTCpZpNtWe1K0hzclnZkTcLBe2UQ==}
     dev: true
 
-<<<<<<< HEAD
   /@types/statuses@2.0.5:
     resolution: {integrity: sha512-jmIUGWrAiwu3dZpxntxieC+1n/5c3mjrImkmOSQ2NC5uP6cYO4aAZDdSmRcI5C1oiTmqlZGHC+/NmJrKogbP5A==}
     dev: true
 
-  /@types/superagent@8.1.3:
-    resolution: {integrity: sha512-R/CfN6w2XsixLb1Ii8INfn+BT9sGPvw74OavfkW4SwY+jeUcAwLZv2+bXLJkndnimxjEBm0RPHgcjW9pLCa8cw==}
-=======
   /@types/superagent@8.1.6:
     resolution: {integrity: sha512-yzBOv+6meEHSzV2NThYYOA6RtqvPr3Hbob9ZLp3i07SH27CrYVfm8CrF7ydTmidtelsFiKx2I4gZAiAOamGgvQ==}
->>>>>>> cc459531
     dependencies:
       '@types/cookiejar': 2.1.5
       '@types/methods': 1.1.4
@@ -4408,17 +4403,12 @@
     engines: {node: '>=6'}
     dev: true
 
-<<<<<<< HEAD
   /destr@2.0.3:
     resolution: {integrity: sha512-2N3BOUU4gYMpTP24s5rF5iP7BDr7uNTCs4ozw3kf/eKfvWSIu93GEBi5m427YoyJoeOzQ5smuu4nNAPGb8idSQ==}
     dev: false
 
-  /detect-libc@2.0.2:
-    resolution: {integrity: sha512-UX6sGumvvqSaXgdKGUsgZWqcUyIXZ/vZTrlRT/iobiKhGL0zL4d3osHj3uqllWJK+i+sixDS/3COVEOFbupFyw==}
-=======
   /detect-libc@2.0.3:
     resolution: {integrity: sha512-bwy0MGW55bG41VqxxypOsdSdGqLwXPI/focwgTYCFMbdUiBAxLg9CFzG08sz2aqzknwiX7Hkl0bQENjg8iLByw==}
->>>>>>> cc459531
     engines: {node: '>=8'}
     dev: true
 
@@ -7212,7 +7202,7 @@
       '@bundled-es-modules/statuses': 1.0.1
       '@inquirer/confirm': 3.1.0
       '@mswjs/cookies': 1.1.0
-      '@mswjs/interceptors': 0.26.13
+      '@mswjs/interceptors': 0.26.14
       '@open-draft/until': 2.1.0
       '@types/cookie': 0.6.0
       '@types/statuses': 2.0.5
@@ -9254,23 +9244,11 @@
     engines: {node: '>=10'}
     dev: false
 
-<<<<<<< HEAD
-  /type-fest@3.13.1:
-    resolution: {integrity: sha512-tLq3bSNx+xSpwvAJnzrK0Ep5CLNWjvFTOp71URMaAEWBfRb9nnJiBoUe0tF8bI4ZFO3omgBR6NvnbzVUT3Ly4g==}
-    engines: {node: '>=14.16'}
-    dev: true
-
   /type-fest@4.14.0:
     resolution: {integrity: sha512-on5/Cw89wwqGZQu+yWO0gGMGu8VNxsaW9SB2HE8yJjllEk7IDTwnSN1dUVldYILhYPN5HzD7WAaw2cc/jBfn0Q==}
     engines: {node: '>=16'}
     dev: true
 
-  /type@1.2.0:
-    resolution: {integrity: sha512-+5nt5AAniqsCnu2cEQQdpzCAh33kVx8n0VoFidKpB1dVVLAN/F+bgVOqOJqOnEnrhp222clB5p3vUlD+1QAnfg==}
-    dev: false
-
-=======
->>>>>>> cc459531
   /type@2.7.2:
     resolution: {integrity: sha512-dzlvlNlt6AXU7EBSfpAscydQ7gXB+pPGsPnfJnZpiNJBDj7IaJzQlBZYGdEi4R9HmPdBv2XmWJ6YUtoTa7lmCw==}
     dev: false
@@ -9292,11 +9270,6 @@
 
   /ufo@1.5.3:
     resolution: {integrity: sha512-Y7HYmWaFwPUmkoQCUIAYpKqkOf+SbVj/2fJJZ4RJMCfZp0rTGwRbzQD+HghfnhKOjL9E01okqz+ncJskGYfBNw==}
-    dev: true
-
-  /ufo@1.5.3:
-    resolution: {integrity: sha512-Y7HYmWaFwPUmkoQCUIAYpKqkOf+SbVj/2fJJZ4RJMCfZp0rTGwRbzQD+HghfnhKOjL9E01okqz+ncJskGYfBNw==}
-    dev: false
 
   /uglify-js@3.4.10:
     resolution: {integrity: sha512-Y2VsbPVs0FIshJztycsO2SfPk7/KAF/T72qzv9u5EpQ4kB2hQoHlhNQTsNyy6ul7lQtqJN/AoWeS23OzEiEFxw==}
