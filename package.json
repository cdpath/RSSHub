--- conflicted
+++ resolved
@@ -79,14 +79,9 @@
     "@koa/router": "12.0.1",
     "@notionhq/client": "2.2.14",
     "@postlight/parser": "2.2.3",
-<<<<<<< HEAD
-    "@sentry/node": "7.94.1",
-    "@tonyrl/rand-user-agent": "2.0.46",
-    "@types/node": "20.11.5",
-=======
     "@sentry/node": "7.98.0",
     "@tonyrl/rand-user-agent": "2.0.47",
->>>>>>> 3ae25ddb
+    "@types/node": "20.11.5",
     "aes-js": "3.1.2",
     "art-template": "4.13.2",
     "bbcodejs": "0.0.4",
@@ -96,12 +91,8 @@
     "crypto-js": "4.2.0",
     "currency-symbol-map": "5.1.0",
     "dayjs": "1.11.8",
-<<<<<<< HEAD
     "directory-import": "3.2.1",
-    "dotenv": "16.3.2",
-=======
     "dotenv": "16.4.1",
->>>>>>> 3ae25ddb
     "entities": "4.5.0",
     "etag": "1.8.1",
     "fanfou-sdk": "4.2.0",
